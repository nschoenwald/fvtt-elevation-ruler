<<<<<<< HEAD

# Elevation Ruler

This module allows the default Foundry measurement ruler to track change in elevation. When you hit the specified hot key (default: ']' to increment and '[' to decrement) while using the measurement ruler, the ruler display will update to display the incremental elevation change relative to the measured starting point. If you add a waypoint, elevation will be tracked at each waypoint.

<!--- Downloads @ Latest Badge -->
[![License](https://img.shields.io/github/license/caewok/fvtt-elevation-ruler)](LICENSE)

[![Version (latest)](https://img.shields.io/github/v/release/caewok/fvtt-elevation-ruler)](https://github.com/caewok/fvtt-elevation-ruler/releases/latest)

[![Foundry Version](https://img.shields.io/badge/dynamic/json.svg?url=https://github.com/caewok/fvtt-elevation-ruler/releases/latest/download/module.json&label=Foundry%20Version&query=$.compatibleCoreVersion&colorB=blueviolet)](https://github.com/caewok/fvtt-elevation-ruler/releases/latest)

<!--- Downloads @ Latest Badge -->
[![License](https://img.shields.io/github/license/caewok/fvtt-elevation-ruler)](LICENSE)

[![Version (latest)](https://img.shields.io/github/v/release/caewok/fvtt-elevation-ruler)](https://github.com/caewok/fvtt-elevation-ruler/releases/latest)

[![Foundry Version](https://img.shields.io/badge/dynamic/json.svg?url=https://github.com/caewok/fvtt-elevation-ruler/releases/latest/download/module.json&label=Foundry%20Version&query=$.compatibleCoreVersion&colorB=blueviolet)](https://github.com/caewok/fvtt-elevation-ruler/releases/latest)
=======
[![License](https://img.shields.io/github/license/caewok/fvtt-elevation-ruler)](LICENSE)

[![Version (latest)](https://img.shields.io/github/v/release/caewok/fvtt-elevation-ruler)](https://github.com/caewok/fvtt-elevation-ruler/releases/latest)

[![Foundry Version](https://img.shields.io/badge/dynamic/json.svg?url=https://github.com/caewok/fvtt-elevation-ruler/releases/latest/download/module.json&label=Foundry%20Version&query=$.compatibleCoreVersion&colorB=blueviolet)](https://github.com/caewok/fvtt-elevation-ruler/releases/latest)

# Elevation Ruler

This module allows the default Foundry measurement ruler to track change in elevation. Elevation can be changed while using the ruler in three ways:
1. Manually. Hit the specified hot key (default: '[' to increment and ']' to decrement).
2. Token. When hovering over a token with the ruler, the origin or destination elevation (as applicable) will update. 
3. Enhanced Terrain Layer. If a terrain layer is present with a finite max elevation, that max elevation will be used for the elevation.

The distance calculation updates based on the distance measured, assuming a straight line in three dimensions between origin and destination, taking into account elevation change.

If you add a waypoint, elevation will be tracked at each waypoint.

If you choose to move the origin token (by hitting spacebar) after measuring, the token elevation will be updated along each waypoint. 
>>>>>>> 8293e5fb

## Dependencies
- [DF Hotkeys ](https://github.com/flamewave000/dragonflagon-fvtt/tree/master/lib-df-hotkeys)
- [libWrapper](https://github.com/ruipin/fvtt-lib-wrapper)
- [libRuler](https://github.com/caewok/fvtt-lib-ruler)

<<<<<<< HEAD
- [DF Hotkeys Module ](https://github.com/flamewave000/dragonflagon-fvtt/tree/master/lib-df-hotkeys)
- [libWrapper Module](https://github.com/ruipin/fvtt-lib-wrapper)
- [libRuler Module](https://github.com/caewok/fvtt-lib-ruler)
=======
## Modules that add functionality
- [Enhanced Terrain Layer](https://github.com/ironmonk88/enhanced-terrain-layer)
>>>>>>> 8293e5fb

## Known conflicts
- [Terrain Ruler](https://github.com/manuelVo/foundryvtt-terrain-ruler)
- [Drag Ruler](https://github.com/manuelVo/foundryvtt-drag-ruler)

I hope to have a future compatibility fix, based in libRuler, that allows Terrain Ruler and Drag Ruler to play nicely with Elevation Ruler.

<<<<<<< HEAD
To use, start measuring with the Foundry measurement ruler as normal. While doing so, hit ']' to increase the elevation at the destination by one step. A step is equal to the grid size (typically 5 feet). Hit '[' to decrease the elevation at the destination by one step. These hotkeys can be changed by going to the DF Hotkeys module setting.

Once elevation is changed, the ruler display will change to display the waypoint elevation and total elevation distance. The default distance and combined distance will be updated to reflect total movement with elevation. 

For dnd5e, the total distance along the diagonal will follow the chosen dnd5e measurement rule: 5-5-5, 5-10-5, or Euclidean. Note that this means for some configurations, incrementing or decrementing elevation may not immediately change the total calculated distance, because the actual path taken is assumed to be diagonally upwards or downwards toward the destination waypoint. 
=======
In general, modules that overwrite or extend the Ruler Class may cause the elevation ruler module to fail to display or calculate correctly. 

## What systems does it work on? 

It has been tested on dnd5e 1.3.3. Because it adds to the functionality of the underlying Foundry measurement ruler, it may work on other systems as well, unless the system overrides key Foundry measurement functions in the Ruler Class.
>>>>>>> 8293e5fb

## Details

To use, start measuring with the Foundry measurement ruler as normal. While doing so, hit '[' to increase the elevation at the destination by one step. A step is equal to the grid size (typically 5 feet). Hit ']' to decrease the elevation at the destination by one step. 

## Settings
- Change the elevation increment hotkeys
- Toggle using terrain for elevation measurement. Requires Enhanced Terrain Layer.

# Details

## Measuring diagonals
Nearly every elevation measurement creates a diagonal path from the origin to the elevated or decremented altitude. Elevation Ruler attempts to use the default system measurement to measure these diagonals. For dnd5e, the total distance along the diagonal will follow the chosen dnd5e measurement rule: 5-5-5, 5-10-5, or Euclidean. 

For example, here is the measurement that is displayed in DnD 5e with the 5-5-5 rule, where a diagonal move counts as 5 feet:

![Screenshot DnD 5e 5-5-5 Measurement](https://raw.githubusercontent.com/caewok/fvtt-elevation-ruler/feature/media/media/measurement_dnd_5-5-5.jpg)

The token would move two squares left and two squares "up".  This first move can be accomplished by moving diagonally up and to the left twice. This totals 10 feet under the DnD 5e 5-5-5 rule (same as if moving two squares left). Moving down two squares then adds a

The token would then moves two squares down in 2-D and down one square in elevation. Similarly to the first move, the second can be accomplished by moving diagonally down 1 square and then down one more square in 2-D, or 10 feet total.  

In contrast, using the 5-10-5 rule, the first move incurs an extra 5-foot penalty because moving twice diagonally costs 15 feet.

![Screenshot DnD 5e 5-10-5 Measurement](https://github.com/caewok/fvtt-elevation-ruler/raw/feature/media/media/measurement_dnd_5-10-5.jpg)

Finally, the DnD Euclidean rule relies on Pythagorean's Theorem, rounded to the nearsest foot. Here the token is first elevated 10 feet (14 feet of movement total along the diagonal in 3-D) and then lowered 5 feet (11 feet of movement total).

![Screenshot DnD 5e Euclidean Measurement](https://raw.githubusercontent.com/caewok/fvtt-elevation-ruler/feature/media/media/measurement_dnd_euclidean.jpg)

## Terrain measurement  

To use terrain measurement, first set up one or more terrains using Enhanced Terrain Layer. Set a maximum value for the terrain layer. 

![Screenshot Terrain Setup](https://raw.githubusercontent.com/caewok/fvtt-elevation-ruler/feature/media/media/terrain-setup.jpg)

Now when you drag the ruler over a terrain area, the ruler will automatically adjust the elevation based on the terrain maximum height. Note that this is based on the center-point of the current ruler position. You can still increment the values up or down manually, and those values will persist as you move the ruler around. 

![Screenshot Terrain Measurement](https://raw.githubusercontent.com/caewok/fvtt-elevation-ruler/feature/media/media/terrain-measure.jpg)

## Token measurement 

Similarly, as you can see in the previous screenshot, if you drag the ruler over a token that has been elevated or lowered, the ruler will reflect the elevation of that token (plus or minus manually incremented values).

This is particularly useful where you have an elevated character at the origin, and want to fire or move downwards. Or vice-versa where you are aiming at an elevated token and need total distance to the elevated target.

This video shows both terrain and token measurement in action.

![Video Terrain Measurement](https://github.com/caewok/fvtt-elevation-ruler/raw/feature/media/media/terrain-measure.mov)






<|MERGE_RESOLUTION|>--- conflicted
+++ resolved
@@ -1,23 +1,3 @@
-<<<<<<< HEAD
-
-# Elevation Ruler
-
-This module allows the default Foundry measurement ruler to track change in elevation. When you hit the specified hot key (default: ']' to increment and '[' to decrement) while using the measurement ruler, the ruler display will update to display the incremental elevation change relative to the measured starting point. If you add a waypoint, elevation will be tracked at each waypoint.
-
-<!--- Downloads @ Latest Badge -->
-[![License](https://img.shields.io/github/license/caewok/fvtt-elevation-ruler)](LICENSE)
-
-[![Version (latest)](https://img.shields.io/github/v/release/caewok/fvtt-elevation-ruler)](https://github.com/caewok/fvtt-elevation-ruler/releases/latest)
-
-[![Foundry Version](https://img.shields.io/badge/dynamic/json.svg?url=https://github.com/caewok/fvtt-elevation-ruler/releases/latest/download/module.json&label=Foundry%20Version&query=$.compatibleCoreVersion&colorB=blueviolet)](https://github.com/caewok/fvtt-elevation-ruler/releases/latest)
-
-<!--- Downloads @ Latest Badge -->
-[![License](https://img.shields.io/github/license/caewok/fvtt-elevation-ruler)](LICENSE)
-
-[![Version (latest)](https://img.shields.io/github/v/release/caewok/fvtt-elevation-ruler)](https://github.com/caewok/fvtt-elevation-ruler/releases/latest)
-
-[![Foundry Version](https://img.shields.io/badge/dynamic/json.svg?url=https://github.com/caewok/fvtt-elevation-ruler/releases/latest/download/module.json&label=Foundry%20Version&query=$.compatibleCoreVersion&colorB=blueviolet)](https://github.com/caewok/fvtt-elevation-ruler/releases/latest)
-=======
 [![License](https://img.shields.io/github/license/caewok/fvtt-elevation-ruler)](LICENSE)
 
 [![Version (latest)](https://img.shields.io/github/v/release/caewok/fvtt-elevation-ruler)](https://github.com/caewok/fvtt-elevation-ruler/releases/latest)
@@ -36,21 +16,14 @@
 If you add a waypoint, elevation will be tracked at each waypoint.
 
 If you choose to move the origin token (by hitting spacebar) after measuring, the token elevation will be updated along each waypoint. 
->>>>>>> 8293e5fb
 
 ## Dependencies
 - [DF Hotkeys ](https://github.com/flamewave000/dragonflagon-fvtt/tree/master/lib-df-hotkeys)
 - [libWrapper](https://github.com/ruipin/fvtt-lib-wrapper)
 - [libRuler](https://github.com/caewok/fvtt-lib-ruler)
 
-<<<<<<< HEAD
-- [DF Hotkeys Module ](https://github.com/flamewave000/dragonflagon-fvtt/tree/master/lib-df-hotkeys)
-- [libWrapper Module](https://github.com/ruipin/fvtt-lib-wrapper)
-- [libRuler Module](https://github.com/caewok/fvtt-lib-ruler)
-=======
 ## Modules that add functionality
 - [Enhanced Terrain Layer](https://github.com/ironmonk88/enhanced-terrain-layer)
->>>>>>> 8293e5fb
 
 ## Known conflicts
 - [Terrain Ruler](https://github.com/manuelVo/foundryvtt-terrain-ruler)
@@ -58,19 +31,11 @@
 
 I hope to have a future compatibility fix, based in libRuler, that allows Terrain Ruler and Drag Ruler to play nicely with Elevation Ruler.
 
-<<<<<<< HEAD
-To use, start measuring with the Foundry measurement ruler as normal. While doing so, hit ']' to increase the elevation at the destination by one step. A step is equal to the grid size (typically 5 feet). Hit '[' to decrease the elevation at the destination by one step. These hotkeys can be changed by going to the DF Hotkeys module setting.
-
-Once elevation is changed, the ruler display will change to display the waypoint elevation and total elevation distance. The default distance and combined distance will be updated to reflect total movement with elevation. 
-
-For dnd5e, the total distance along the diagonal will follow the chosen dnd5e measurement rule: 5-5-5, 5-10-5, or Euclidean. Note that this means for some configurations, incrementing or decrementing elevation may not immediately change the total calculated distance, because the actual path taken is assumed to be diagonally upwards or downwards toward the destination waypoint. 
-=======
 In general, modules that overwrite or extend the Ruler Class may cause the elevation ruler module to fail to display or calculate correctly. 
 
 ## What systems does it work on? 
 
 It has been tested on dnd5e 1.3.3. Because it adds to the functionality of the underlying Foundry measurement ruler, it may work on other systems as well, unless the system overrides key Foundry measurement functions in the Ruler Class.
->>>>>>> 8293e5fb
 
 ## Details
 
