import { MODULE_ID, log } from "./module.js";
import { ElevationAtPoint, toGridDistance } from "./segments.js";


/**
 * Modified Ruler 
 * Measure elevation change at each waypoint and destination.
 * Modify distance calculation accordingly.
 * Display current elevation change and change at each waypoint.
 */
 
/**
 * Typical Ruler workflow:
 * - clear when drag starts
 * - create initial waypoint
 * - measure (likely multiple)
 * - add'l waypoints (optional)
 * - possible token movement
 * - clear when drag abandoned
 */
 
// wrapping the constructor appears not to work.
// see https://github.com/ruipin/fvtt-lib-wrapper/issues/14
 
// clear should reset elevation info
export function elevationRulerClear(wrapped, ...args) {
  log("we are clearing!", this);
  
  /**
   * The set of elevation increments corresponding to waypoints.
   * Note: waypoint 0 is origin and should be elevation 0 (no increment +/-)
   * type: Array of integers
   */    
  this.setFlag(MODULE_ID,  "elevation_increments", []);
  
  /**
   * The current destination point elevation increment relative to origin.
   * type: integer
   */ 
  this.setFlag(MODULE_ID,  "destination_elevation_increment", 0);
  
  return wrapped(...args);
}

// adding waypoint should also add elevation info
export function elevationRulerAddWaypoint(wrapped, ...args) {
  log("adding waypoint!");
  
  // following || shouldn't happen, but worth a test?
  const elevation_increments = this.getFlag(MODULE_ID, "elevation_increments") || [];
  const destination_elevation_increment = this.getFlag(MODULE_ID, "destination_elevation_increment") || 0;
   
  elevation_increments.push(destination_elevation_increment);
  
  this.setFlag(MODULE_ID, "elevation_increments", elevation_increments);
  
  // Arguably more consistent interface to carry-over increments from the prior section.
  this.setFlag(MODULE_ID, "destination_elevation_increment", elevation_increments[elevation_increments.length - 1]);

  return wrapped(...args);
}

// removing waypoint should also remove elevation info
export function elevationRulerRemoveWaypoint(wrapped, ...args) {
  log("removing waypoint!");
  
  // following || shouldn't happen, but worth a test?
  const elevation_increments = this.getFlag(MODULE_ID, "elevation_increments") || [];
  
  elevation_increments.pop();
  this.setFlag(MODULE_ID, "elevation_increments", elevation_increments);
  
  // Arguably more consistent interface to carry-over increments from the prior section.
  // TO-DO: should the new destination increment be the prior waypoint increment, 0, or the current increment for the removed waypoint?
  this.setFlag(MODULE_ID, "destination_elevation_increment", elevation_increments[elevation_increments.length - 1]);
  
  return wrapped(...args);
}

export function incrementElevation() {
  const ruler = canvas.controls.ruler;
  log("Trying to increment...", ruler);
  if(!ruler || !ruler.active) return;
  
  const destination_elevation_increment = ruler.getFlag(MODULE_ID, "destination_elevation_increment") || 0;
  ruler.setFlag(MODULE_ID, "destination_elevation_increment", destination_elevation_increment + 1);
  ruler.measure(ruler.destination);
}

export function decrementElevation() {
  const ruler = canvas.controls.ruler;
  log("Trying to decrement...", ruler);
  if(!ruler || !ruler.active) return;

  const destination_elevation_increment = ruler.getFlag(MODULE_ID, "destination_elevation_increment") || 0;
  ruler.setFlag(MODULE_ID, "destination_elevation_increment", destination_elevation_increment - 1);
  ruler.measure(ruler.destination);
}

// When moving the token along the segments, update the token elevation to the destination + increment
// update the token after the move.
export async function elevationRulerAnimateToken(wrapped, token, ray, dx, dy, segment_num) {

  log(`Updating token elevation for segment ${segment_num}`, token);
  
  const elevation_increments = duplicate(this.getFlag(MODULE_ID, "elevation_increments"));
  const destination_elevation_increment = this.getFlag(MODULE_ID, "destination_elevation_increment");
  elevation_increments.push(destination_elevation_increment);
  
  const incremental_elevation = toGridDistance(elevation_increments[segment_num]);
  
  const current_elevation = getProperty(token, "data.elevation");
  const destination_point_elevation = ElevationAtPoint(ray.B, undefined, current_elevation); 
  const end_elevation = destination_point_elevation + incremental_elevation;
  
  log(`Current token elevation is ${current_elevation}. Will be changed to ${end_elevation}.`);
  
  // move the token first.
<<<<<<< HEAD
  log(`Segment {segment_num}: Moving token from ${token.center.x}, ${token.center.y} by x ${ray.B.x} and y ${ray.B.y}.`, token, ray);
=======
>>>>>>> 24e9d2df
  let res = await wrapped(token, ray, dx, dy, segment_num);
  
  if(current_elevation !== end_elevation) {
    await token.document.update({ 'elevation': end_elevation });
  }

  return res;
}

<|MERGE_RESOLUTION|>--- conflicted
+++ resolved
@@ -116,10 +116,6 @@
   log(`Current token elevation is ${current_elevation}. Will be changed to ${end_elevation}.`);
   
   // move the token first.
-<<<<<<< HEAD
-  log(`Segment {segment_num}: Moving token from ${token.center.x}, ${token.center.y} by x ${ray.B.x} and y ${ray.B.y}.`, token, ray);
-=======
->>>>>>> 24e9d2df
   let res = await wrapped(token, ray, dx, dy, segment_num);
   
   if(current_elevation !== end_elevation) {
